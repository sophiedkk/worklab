# Configuration file for the Sphinx documentation builder.
#
# This file only contains a selection of the most common options. For a full
# list see the documentation:
# https://www.sphinx-doc.org/en/master/usage/configuration.html

# -- Path setup --------------------------------------------------------------

# If extensions (or modules to document with autodoc) are in another directory,
# add these directories to sys.path here. If the directory is relative to the
# documentation root, use os.path.abspath to make it absolute, like shown here.
#
import os
import sys
sys.path.insert(0, os.path.abspath('../..'))


# -- Project information -----------------------------------------------------

project = 'worklab'
copyright = '2020, R. de Klerk'
author = 'R. de Klerk'

# The full version, including alpha/beta/rc tags
<<<<<<< HEAD
release = '1.5.1'
=======
release = '1.5.2'
>>>>>>> d4b303c5


# -- General configuration ---------------------------------------------------

# Add any Sphinx extension module names here, as strings. They can be
# extensions coming with Sphinx (named 'sphinx.ext.*') or your custom
# ones.
extensions = ['sphinx.ext.autodoc', 'sphinx.ext.coverage', 'sphinx.ext.napoleon', 'sphinx.ext.viewcode', 'nbsphinx']

# Add any paths that contain templates here, relative to this directory.
templates_path = ['_templates']

# List of patterns, relative to source directory, that match files and
# directories to ignore when looking for source files.
# This pattern also affects html_static_path and html_extra_path.
exclude_patterns = ['_build', '**.ipynb_checkpoints']


# -- Options for HTML output -------------------------------------------------

# The theme to use for HTML and HTML Help pages.  See the documentation for
# a list of builtin themes.
#
import sphinx_rtd_theme

extensions.append("sphinx_rtd_theme")
#
html_theme = "sphinx_rtd_theme"

# Add any paths that contain custom static files (such as style sheets) here,
# relative to this directory. They are copied after the builtin static files,
# so a file named "default.css" will overwrite the builtin "default.css".
html_static_path = ['_static']<|MERGE_RESOLUTION|>--- conflicted
+++ resolved
@@ -22,11 +22,7 @@
 author = 'R. de Klerk'
 
 # The full version, including alpha/beta/rc tags
-<<<<<<< HEAD
-release = '1.5.1'
-=======
 release = '1.5.2'
->>>>>>> d4b303c5
 
 
 # -- General configuration ---------------------------------------------------
