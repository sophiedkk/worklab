--- conflicted
+++ resolved
@@ -332,8 +332,5 @@
         marker_columns = [first_marker + i * 3, first_marker + 1 + i * 3, first_marker + 2 + i * 3]
         marker_data[marker_label] = pd.read_csv(filename, skiprows=list(range(7)), usecols=marker_columns,
                                                 names=["X", "Y", "Z"])
-<<<<<<< HEAD
-        marker_data[marker_label] = marker_data[marker_label].iloc[:-1, :]  # remove last (empty) column
-=======
->>>>>>> cc5a24f9
+        marker_data[marker_label] = marker_data[marker_label][:-1]  # remove last (empty) row
     return marker_data, header